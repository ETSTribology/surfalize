--- conflicted
+++ resolved
@@ -1,7 +1,3 @@
-<<<<<<< HEAD
-## v0.13.2
-- File loader now issues warning if step_x and step_y are not equal
-=======
 ## v0.14.0
 - Refactored the file reading and writing system
 - Readers and writers now register in a FileHandler class with their suffix and file magic
@@ -10,11 +6,11 @@
   or if no reader exists for that suffix, surfalize now tries to infer the correct reader from the file magic. This 
   helps in cases where the file format is unknown or the file is labeled with the wrong file extension.
 - Added tests for reading from and writing to file-like objects
+- File loader now issues warning if step_x and step_y are not equal
 ## v0.13.2
 - Ensured compatibility of trapezoid function with numpy versions (trapz for np < 2.X, trapezoid for > 2.X) 
 - Added hook to batch execution that is called after each processed file. This hook can be used for instance to display
   a custom progress bar.
->>>>>>> 59eb3fb1
 ## v0.13.1
 - Updated minimum Python version requirement to 3.9
 - Fixed bug with OPD file reader that occurs when no date is present in the metadata
