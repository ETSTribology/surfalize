--- conflicted
+++ resolved
@@ -1,5 +1,3 @@
-<<<<<<< HEAD
-=======
 ## unreleased changes
 - Cython surface area calculation now releases the GIL, which is necessary to parallelize the computation with the new 
   thread pool based batch execution
@@ -8,7 +6,6 @@
 - Sinusoid now raised FittingError when fitting fails
 - Batch.execute now uses threadpool instead of multiprocessing to avoid issues with jupyter and pickling, while
   maintaining almost the same speed gains due to frequent GIL release in numpy-based computations
->>>>>>> 3608d8140edc5fd7d5fa65506a881e4b4554d039
 ## v0.8.0
 - Added Alicona .al3d file format 
 - Fixed bug resulting in negative Vmc and Vmp
