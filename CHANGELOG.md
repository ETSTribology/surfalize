## v0.8.2
- Cython surface area calculation now releases the GIL, which is necessary to parallelize the computation with the new 
  thread pool based batch execution
<<<<<<< HEAD
- Major overhaul of the file readers
  - Support for reading of image layers (Grayscale, RGB, Intensity)
  - The following fileformats now support image reading: vk4, vk6, vk7, plu, plux, sur, opd, nms
  - Support for plotting of image layers instead of the topography layer in the Surface class
  - Support for extraction of metadata from the files. Metadata is now availbale as a dictionary in the Surface class
  - Support for the newest version of the sur file standard, including compressed sur files
  - Support for Gwyddion file format
=======
- Fixed bug that causes overflow of the height values while reading SUR files with specific unit conversion factors
- Fixed incorrect calculation of standard deviation for Gaussian filter (thanks to Dorothee Hüser for the correction)
>>>>>>> 2dcf7f3d
## v0.8.1
- Added kwarg to Gaussian filter to define endeffect management method
- Sinusoid now raised FittingError when fitting fails
- Batch.execute now uses threadpool instead of multiprocessing to avoid issues with jupyter and pickling, while
  maintaining almost the same speed gains due to frequent GIL release in numpy-based computations
## v0.8.0
- Added Alicona .al3d file format 
- Fixed bug resulting in negative Vmc and Vmp
- Added Surface.save method to export a surface to different file formats. So far, .sur and .al3d are supported
- Added .sdf file format
- Added test files for all supported file formats and unittests for loading the testfiles
- Switched from scipy-based calculation of autocorrelation function to fft-based implementation, which corresponds to
  the approach that MountainsMap seems to be using
- Autocorrelation now only centers the surface and does not level it anymore, to ensure correspondence with MountainsMap
- Setup.py now autodetects and compiles all Cython modules 
## v0.7.0
- Surface.zero and Surface.level fixed for surfaces with nonmeasured points
- Added support for Nanofocus NMS file format
- Added encoding option to Surface.load as keyword argument 
## v0.6.0
- Added Zeta .zmg file format
- Homogeneity now raises value error if any periodic or negative parameter is specified as input
- Period can now be manually set for homogeneity calculation by keyword argument
- Fixed multiprocessing error on Windows that caused infinite spawning of child processes
- Added openpyxl as dependency
- Added from_dir constructor classmethod to Batch, to initialize batch object from a directory path that contains the
  topography files as a convenience function
- Fixed bug with loading Gwyddion exported SUR files due to Gwyddion filling strings with null instead of spaces
- Added OPD file format (OPD files may have differing values of step_x and step_y, this could cause unexpected errors 
  in the calculation of some parameters)
- Added XYZ file format. The reader assumes units of meters and data points on a regular grid.
- Added methods to level and calculate stepheight and cavity volume for rectangular ablation craters
## v0.5.1
- Changed plot parameter of Surface.depth to plot a specific or multiple profiles
- Fixed hashing of mutable types for caching of method calls with mutable parameters
- Added sphinx documentation and readthedocs page
- Added Sinusoid class that can be constructed from parameters or from fitting and implements a method for calculation
  of the position of the first extremum
- Depth calculation now starts from first extremum, which now makes sure to be independent of possibly large fit values
  of x0
- Added small offset to fourier transform for plotting if log=True to avoid log(0) error
- Fixed and simplyfied the calculation of the DFT peaks
- Added cropping to Batch
## v0.5.0
- Added algorithm for computing texture orientation with significantly higher precision than the current fft-based 
  method. The purely fft-based method can still be selected via keyword argument.
- Replaced functools.lru_cache with custom cache implementation since lru_cache causes memory leaks when applied to 
  instance methods. This would result in a substantial memory leak during batch processing because the surface objects
  would not be garbage collected once they went out of scope. 
- Added cache to the height paramters, reducing calculation time by ~20% since Sq is invoked multiple times. 
- Fixed dtype mismatch in Cython code for topographies with float32 instead of float64 dtype (usually plu and plux 
  files) 
- Leveling now works on surfaces with non-measured points
## v0.4.0:
- Reduced file load times by >90% using numpy.fromfile to read the height data
- Leveling now no longer also centers the data around the mean
- Fixed wrong alignment direction in Surface.align
- Reverted to binning with default of 10,000 bins for AbbottFirestoneCurve due to large performance bottleneck of
  functional parameter calculations based on whole dataset
- Added support for multiple return values in the Batch class
- Surface.align now takes axis argument to specify with which axis to align the texture
- Surface.depth now considers orientation of the structure and uses correct period in x or y depending on it. It also
  now uses either horizontal or vertical profiles depending on the orientation. Moreover, it doesn't compute the period
  initial guess from each profile anymore but only once from the fourier transform.
- Reworked file loading code and added support for .sur files
- Added basic operator overloading for arithmetic operations to Surface, e.g. "surface + 5.2" or "surface1 - surface2"
- Added Gaussian filter and removed FFT-filter. Surface.filter now invokes a Gaussian filter. 
## v0.3.0:
- Removed underscore from Surface._data, ._step_x, ._step_y, ._width_um, ._height_um since they are supposed to be
  public attributes
- Fixed bug in Surface.zoom
- Reworked Batch processing: now implements lazy loading and dispatch to multiple processes for faster load time
- Operations and Parameters now are constructured as a pipeline on the Batch object, with the actual execution only
  taking place once Batch.execute is called
- Dataframe is now constructed after all processing is completed, which reduces complexity
- Added keyword argument for saving dataframe to excel upon completion of Batch.execute
- Additional data is now loaded directly when initializing Batch object and raises ValueError if column with name file
  doesn't exist
- Updated readme with examples for batch processing
- Added cropping method to Surface
- Fixed bug in plotting of depth analysis
- Added thresholding method based on material ratio to Surface
- Added outlier removal method based on sigma criterion
- Added support for operation on data which contains non-measured points to thresholding and outlier removal methods
- Added remove_outliers and threshold to Batch
- Removed binning from AbbottFirestoneCurve. Instead, now calculates the curve from all available points with unequal
  spacing.
- Fixed errors in homogeneity calculation and added parameter to specify roughness parameters for evaluation on method
  call.
- tqdm is now a non-optional dependency
## v0.2.0:
- Added Sdq parameter -> tested against LeicaMap
- Removed width_um and height_um as initialization parameters for Surface, since they are redundant
- Added lru_cache to some functions to save computation time
- Added cache clearing mechanism as well as recalculation of width_um and height_um upon inplace modification of data
- Replaced default method for calculation of surface area with the one proposed by ISO 25178-2. The method used by
  Gwyddion is now available by keyword argument. Sdr values now match the values computed by MountainsMap and its
  derivative software packages.
- Added correct tests for ISO Sdr values
- Added Smr(c), Smc(mr) and Sxp to the functional parameters
- Moved functional parameter calculation to new class AbbottFirestoneCurve
- Added functional volume parameters Vmp, Vmc, Vvv, Vvc
- Added tests for functional volume parameters
- Added Fourier transform plotting method to Surface
- Fixed a bug with surface area calculation in the Cython code that would result in negative Sdr for some edgecases
- Added autocorrelation function and the derived spatial parameters Sal and Str
- Added tests for spatial parameters
- Restructuring of modules: Profile, AbbottFirestoneCurve, AutocorrelationFunction now in speparate modules
- Fixed filtering method: Now filters at the correct frequencies in all axes. Added note in docstring that warns about
  the side effects of zeroing bins
## v0.1.0:
- Added option to Batch to supply additional parameters associated with each file that can be merged into the
  computed parameters
- Fixed bug where Surface.rotate() would leave a border of nan values
- Fixed bug in profile averaging
- Fixed calculation of Surface._get_fourier_peak_dx_dy(), now returns correct angles with correct sign
- Fixed Surface.orientation(), now considers edgecases where either dy or dx are 0
- Added calculation of areal material ratio curve
- Fixed Abbott-Firestone curve display
- Added calculation fundament for functional parameters
- Added some functional parameters: Sk, Spk, Svk, Smr1, Smr2
- Added utils module with some helper functions
- Fixed bug in depth calculation due to renaming of sinusoid function
- Added aspect ratio parameter to Surface
- Added tests for roughness parameters
- Added script to generate tests for roughness parameters for a set of example surfaces<|MERGE_RESOLUTION|>--- conflicted
+++ resolved
@@ -1,7 +1,4 @@
-## v0.8.2
-- Cython surface area calculation now releases the GIL, which is necessary to parallelize the computation with the new 
-  thread pool based batch execution
-<<<<<<< HEAD
+## [unreleased changes]
 - Major overhaul of the file readers
   - Support for reading of image layers (Grayscale, RGB, Intensity)
   - The following fileformats now support image reading: vk4, vk6, vk7, plu, plux, sur, opd, nms
@@ -9,10 +6,11 @@
   - Support for extraction of metadata from the files. Metadata is now availbale as a dictionary in the Surface class
   - Support for the newest version of the sur file standard, including compressed sur files
   - Support for Gwyddion file format
-=======
+## v0.8.2
+- Cython surface area calculation now releases the GIL, which is necessary to parallelize the computation with the new 
+  thread pool based batch execution
 - Fixed bug that causes overflow of the height values while reading SUR files with specific unit conversion factors
 - Fixed incorrect calculation of standard deviation for Gaussian filter (thanks to Dorothee Hüser for the correction)
->>>>>>> 2dcf7f3d
 ## v0.8.1
 - Added kwarg to Gaussian filter to define endeffect management method
 - Sinusoid now raised FittingError when fitting fails
