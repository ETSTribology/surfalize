import struct
import zlib
from datetime import datetime
from enum import IntEnum
from dataclasses import dataclass

import numpy as np

from .common import read_binary_layout, write_binary_layout, get_unit_conversion
from ..exceptions import CorruptedFileError, UnsupportedFileFormatError

# This is not fully implemented! Won't work with all SUR files.

MAGIC_CLASSIC = 'DIGITAL SURF'
MAGIC_COMPRESSED = 'DSCOMPRESSED'
HEADER_SIZE = 512

@dataclass
class Directory:
<<<<<<< HEAD
=======
    """
    Dataclass that represents a directory block in a compressed surf file data section
    """
>>>>>>> 3608d814
    len_raw_data: int
    len_zipped_data: int

@dataclass
class SurObject:
<<<<<<< HEAD
=======
    """
    Dataclass that represents a sur object, which contains a full header and a data block.
    """
>>>>>>> 3608d814
    header: dict
    data: np.ndarray

class StudiableType(IntEnum):
    PROFILE = 1
    SURFACE = 2
    BINARY_IMAGE = 3
    SERIES_OF_PROFILES = 4
    SERIES_OF_SURFACES = 5
    MERIDIAN_DISC = 6
    MULTILAYER_PROFILE = 7
    MULTILAYER_SURFACE = 8
    PARALLEL_DISC = 9
    INTENSITY_IMAGE = 10
    INTENSITY_SURFACE = 11
    RGB_IMAGE = 12
    RGB_SURFACE = 13
    FORCE_CURVE = 14
    SERIES_OF_FORCE_CURVES = 15
    RGB_INTENSITY_SURFACE = 16
    PARAMETERIC_PROFILE = 17
    SERIES_OF_RGB_IMAGES = 18
    SPECTRUM_STUDIABLE = 19

class AcquisitionType(IntEnum):
    UNKNOWN = 0
    CONTACT_STYLUS = 1
    SCANNING_OPTICAL_GAUGE = 2
    THERMOCOUPLE = 3
    UNKNOWN_2 = 4
    CONTACT_STYLUS_WITH_SKID = 5
    AFM = 6
    STM = 7
    VIDEO = 8
    INTERFEROMETER = 9
    STRUCTURED_LIGHT_PROJECTION = 10


LAYOUT_HEADER = (
    ('code', '12s', False), # DIGITIAL SURF / DSCOMPRESSED
    ('format', 'h', False), # 0 for PC format
    ('n_objects', 'h', False),
    ('version_number', 'h', False),
    ('studiable_type', 'h', True),
    ('name_object', '30s', True),
    ('name_operator', '30s', True),
    ('p_size', 'h', True),
    ('acquisition_type', 'h', True),
    ('range_type', 'h', True),
    ('non_measured_points', 'h', False),
    ('absolute_z_axis', 'h', False),
    ('gauge_resolution', 'f', True),
    (None, 4, None), # Reserved
    ('bits_per_point', 'h', False),
    ('min_point', 'i', False),
    ('max_point', 'i', False),
    ('n_points_per_line', 'i', False),
    ('n_lines', 'i', False),
    ('n_total_points', 'i', False),
    ('spacing_x', 'f', False),
    ('spacing_y', 'f', False),
    ('spacing_z', 'f', False),
    ('name_x', '16s', True),
    ('name_y', '16s', True),
    ('name_z', '16s', True),
    ('unit_step_x', '16s', False),
    ('unit_step_y', '16s', False),
    ('unit_step_z', '16s', False),
    ('unit_x', '16s', False),
    ('unit_y', '16s', False),
    ('unit_z', '16s', False),
    ('unit_ratio_x', 'f', False),
    ('unit_ratio_y', 'f', False),
    ('unit_ratio_z', 'f', False),
    ('replica', 'h', False),
    ('inverted', 'h', False),
    ('leveled', 'h', False),
    (None, 12, None), # Reserved
    ('seconds', 'h', True),
    ('minutes', 'h', True),
    ('hours', 'h', True),
    ('day', 'h', True),
    ('month', 'h', True),
    ('year', 'h', True),
    ('week_day', 'h', True),
    ('measurement_duration', 'f', True),
    ('compressed_data_size', 'I', False),
    (None, 6, None), # Reserved
    ('length_comment', 'h', False),
    ('length_private', 'h', False),
    ('client_zone', '128s', True),
    ('offset_x', 'f', True),
    ('offset_y', 'f', True),
    ('offset_z', 'f', True),
    ('spacing_t', 'f', True),
    ('offset_t', 'f', True),
    ('name_t', '13s', True),
    ('unit_step_t', '13s', True)
)

<<<<<<< HEAD
DTYPE_MAP = {16: 'int16', 32: 'in32'}

=======
DTYPE_MAP = {16: 'int16', 32: 'int32'}

def read_sur_header(filehandle, encoding='utf-8'):
    fp_start = filehandle.tell()
    header = read_binary_layout(filehandle, LAYOUT_HEADER, encoding=encoding, fast=False)

    if header['code'] not in (MAGIC_CLASSIC, MAGIC_COMPRESSED) or header['version_number'] != 1:
        raise CorruptedFileError('Unknown header format')

    if header['unit_ratio_x'] != 1 or header['unit_ratio_y'] != 1 or header['unit_ratio_z'] != 1:
        raise NotImplementedError("This file type cannot be correctly read currently.")

    header['studiable_type'] = StudiableType(header['studiable_type'])
    header['acquisition_type'] = AcquisitionType(header['acquisition_type'])

    if filehandle.tell() - fp_start != HEADER_SIZE:
        raise CorruptedFileError("Unknown header size.")

    header['comment'] = filehandle.read(header['length_comment'])
    header['private'] = filehandle.read(header['length_private'])

    return header

def read_directory(filehandle):
    """
    Reads a directory block from a compressed surf file's data section. This function expects the file pointer to
    point to the beginning of a directory block.

    Parameters
    ----------
    filehandle
        Handle to the file object.

    Notes
    -----
    The layout of a directory is as follows:

    raw data length - uint32
    zipped data length - uint32

    Returns
    -------
    Directory
    """
    return Directory(*struct.unpack('<2I', filehandle.read(8)))

def read_uncompressed_data(filehandle, dtype, num_points):
    return np.fromfile(filehandle, count=num_points, dtype=dtype)

def read_compressed_data(filehandle, dtype, expected_compressed_size):
    """
    Reads a datablock from a compressed sur file. This function assumes that the filepointer points to the beginning
    of a datablock.

    Parameters
    ----------
    filehandle
        Handle to the file object.
    dtype
        Datatype of the binary data.

    Notes
    -----
    The datablock of a compressed sur file is organized as follows:

    directory count - uint32
    directory item 0
        raw data length - uint32
        zipped data length - uint32
    ...
    directory item n
        ...
    zipped data stream 0
    ...
    zipped data stream 1

    The compressed data is organized into an arbitrary amount of binary streams that must be concatenated before
    decompression. The data block of the file begins a number of directory blocks. The following bytes encode the
    directory blocks, which holds the raw and zipped data length of the streams. After the nth directory block, the
    raw streams are encoded. Currently, according to the file format specification, compressed files use only one
    datastream. However, in the future, this could change.

    Returns
    -------
    data: np.ndarray
        Decompressed 1d array of the data-
    """
    # The compressed datablock begins with a uint32 that encodes the number of directories
    dir_count = struct.unpack('I', filehandle.read(4))[0]
    # Afterwards, that number of directories is stored consecutively, containing 2 uint32 encoding the length of the
    # raw data and the length of the zipped data in the stream associated with that directory
    directories = []
    total_compressed_size = 4
    for _ in range(dir_count):
        directory = read_directory(filehandle)
        total_compressed_size += 8 + directory.len_zipped_data
        directories.append(directory)
    if total_compressed_size != expected_compressed_size:
        raise CorruptedFileError(
            f'Compressed data size {total_compressed_size} does not match expected size of {expected_compressed_size}.'
        )
    # For each directory, we read data equivalent to the compressed size attribute in the directory and descompress it
    # using zlib. Then we concatenate the uncompressed data streams and read them with numpy
    # each datastream into a single
    decompressed_data = b''
    for directory in directories:
        compressed_data_stream = filehandle.read(directory.len_zipped_data)
        decompressed_data_stream = zlib.decompress(compressed_data_stream)
        if len(decompressed_data_stream) != directory.len_raw_data:
            raise CorruptedFileError(
                f'Decrompressed data size {len(decompressed_data_stream)} does not match expected size \
                of {directory.len_raw_data}.'
            )
        decompressed_data += decompressed_data_stream
    data = np.frombuffer(decompressed_data, dtype)
    return data

def read_sur_object(filehandle):
    """
    Reads a sur object from a file. The function assumes that the filepointer points to the beginning of a sur object.
    A sur object consists of a 512-byte long header, followed by a variable length comment zone, private zone and
    data section. The data section is either compressed or uncompressed, which is determined by the file magic (first
    few bytes of the header).

    Parameters
    ----------
    filehandle
        Handle to the file object.
    Returns
    -------
    SurObject
    """
    header = read_sur_header(filehandle)
    dtype = DTYPE_MAP[header['bits_per_point']]
    ny = header['n_lines']
    nx = header['n_points_per_line']

    # Since 2010 version, there are two formats: compressed and uncompressed.
    # Which of the versions is used for a sur object is indicated by the file magic
    if header['code'] == MAGIC_CLASSIC:
        data = read_uncompressed_data(filehandle, dtype, header['n_total_points']).reshape(ny, nx)
    elif header['code'] == MAGIC_COMPRESSED:
        data = read_compressed_data(filehandle, dtype, header['compressed_data_size']).reshape(ny, nx)
    else:
        raise CorruptedFileError(f'Unknown file magic found: {header["code"]}.')

    return SurObject(header, data)

def get_rgb(sur_obj):
    pass

def get_surface(sur_obj):
    if sur_obj.header['non_measured_points'] == 1:
        invalidValue = sur_obj.header['min_point'] - 2
        nan_mask = (sur_obj.data == invalidValue)

    # The conversion from int to float needs to happen before multiply by the unit conversion factor!
    # Otherwise, we might overflow the values in the array and end up with white noise
    data = sur_obj.data * sur_obj.header['spacing_z']
    data = data * get_unit_conversion(sur_obj.header['unit_step_z'], 'um')
    step_x = get_unit_conversion(sur_obj.header['unit_step_x'], 'um') * sur_obj.header['spacing_x']
    step_y = get_unit_conversion(sur_obj.header['unit_step_y'], 'um') * sur_obj.header['spacing_y']

    if sur_obj.header['non_measured_points'] == 1:
        data[nan_mask] = np.nan

    data += sur_obj.header['offset_z']

    # This can be implemented in the future when metadata support is needed
    #timestamp = datetime.datetime(year=header['year'], month=header['month'], day=header['day'])
    return (data, step_x, step_y)

def read_sur(filepath, encoding='utf-8'):
    filesize = filepath.stat().st_size
    with open(filepath, 'rb') as filehandle:
        sur_obj = read_sur_object(filehandle)
        if sur_obj.header['n_objects'] > 1:
            raise UnsupportedFileFormatError(f'Multilayer or series studiables are currently not supported.')

        if sur_obj.header['studiable_type'] == StudiableType.SURFACE:
            return get_surface(sur_obj)
        elif sur_obj.header['studiable_type'] == StudiableType.RGB_INTENSITY_SURFACE:
            # after the surface, the r,g,b channels and the intensity image follow.
            # These should be read here if necessary in the future.
            return get_surface(sur_obj)

        raise UnsupportedFileFormatError(
            f'Studiables of type {sur_obj.header["studiable_type"].name} are not supported.'
        )

>>>>>>> 3608d814
def write_sur(filepath, surface, encoding='utf-8', compressed=False):
    INT32_MAX = int(2 ** 32 / 2) - 1
    INT32_MIN = -int(2 ** 32 / 2)

    data = surface.data
    nm_points = int(surface._nonmeasured_points_exist)

    INT_DATA_MIN = INT32_MIN + 2
    INT_DATA_MAX = INT32_MAX - 1
    data_max = np.nanmax(surface.data)
    data_min = np.nanmin(surface.data)
    data = ((surface.data - data_min) / (data_max - data_min)) * (INT_DATA_MAX - INT_DATA_MIN) + INT_DATA_MIN
    if nm_points:
        data[np.isnan(data)] = INT_DATA_MIN - 2
    data = data.astype('int32')
    spacing_z = (data_max - data_min) / (INT_DATA_MAX - INT_DATA_MIN)
    offset_z = offset = data_min + (data_max - data_min)/2
    timestamp = datetime.now()

    header = {
        'code': MAGIC_CLASSIC if not compressed else MAGIC_COMPRESSED,
        'format': 0,  # PC Format
        'n_objects': 1,
        'version_number': 1,
        'studiable_type': StudiableType.SURFACE,
        'name_object': '',
        'name_operator': '',
        'non_measured_points': nm_points,
        'absolute_z_axis': 0,
        'bits_per_point': 32,
        'min_point': INT_DATA_MIN,
        'max_point': INT_DATA_MAX,
        'n_points_per_line': surface.size.x,
        'n_lines': surface.size.y,
        'n_total_points': surface.size.x * surface.size.y,
        'spacing_x': surface.step_x,
        'spacing_y': surface.step_y,
        'spacing_z': spacing_z,
        'name_x': 'X',
        'name_y': 'Y',
        'name_z': 'Z',
        'unit_step_x': 'µm',
        'unit_step_y': 'µm',
        'unit_step_z': 'µm',
        'unit_x': 'µm',
        'unit_y': 'µm',
        'unit_z': 'µm',
        'unit_ratio_x': 1.0,
        'unit_ratio_y': 1.0,
        'unit_ratio_z': 1.0,
        'replica': 1,
        'inverted': 0,
        'leveled': 0,
        'seconds': timestamp.second,
        'minutes': timestamp.minute,
        'hours': timestamp.hour,
        'day': timestamp.day,
        'month': timestamp.month,
        'year': timestamp.year,
        'week_day': timestamp.weekday(),
        'measurement_duration': 0,
        'length_comment': 0,
        'length_private': 0,
        'client_zone': 'Exported by surfalize',
        'offset_x': 0,
        'offset_y': 0,
        'offset_z': offset_z,
        'spacing_t': 0,
        'offset_t': 0,
        'name_t': '',
        'unit_step_t': ''
    }

    # Pad all strings with spaces
    for name, format_, _ in LAYOUT_HEADER:
        if name is None or not format_.endswith('s'):
            continue
        length = struct.calcsize(format_)
        header[name] = header[name].ljust(length)

    with open(filepath, 'wb') as file:
        write_binary_layout(file, LAYOUT_HEADER, header)
        if not compressed:
            data.tofile(file)
            return
        else:
            uncompressed_data = data.tobytes()
            compressed_data = zlib.compress(uncompressed_data)
            # Write directory count = 1 and the length of a single data stream containing all the compressed data
            file.write(struct.pack('<3I', 1, len(uncompressed_data), len(compressed_data)))
            file.write(compressed_data)
<<<<<<< HEAD
            return



def read_sur_header(filehandle, encoding='utf-8'):
    fp_start = filehandle.tell()
    header = read_binary_layout(filehandle, LAYOUT_HEADER, encoding=encoding, fast=False)

    if header['code'] not in (MAGIC_CLASSIC, MAGIC_COMPRESSED) or header['version_number'] != 1:
        raise CorruptedFileError('Unknown header format')

    if header['unit_ratio_x'] != 1 or header['unit_ratio_y'] != 1 or header['unit_ratio_z'] != 1:
        raise NotImplementedError("This file type cannot be correctly read currently.")

    header['studiable_type'] = StudiableType(header['studiable_type'])
    header['acquisition_type'] = AcquisitionType(header['acquisition_type'])

    if filehandle.tell() - fp_start != HEADER_SIZE:
        raise CorruptedFileError("Unknown header size.")

    header['comment'] = filehandle.read(header['length_comment'])
    header['private'] = filehandle.read(header['length_private'])

    if header['studiable_type'] not in [StudiableType.SURFACE, StudiableType.RGB_INTENSITY_SURFACE]:
        raise UnsupportedFileFormatError(f'Studiables of type {header['studiable_type'].name} are not supported.')
    if header['n_objects'] > 1:
        raise UnsupportedFileFormatError(f'Multilayer or series studiables are not supported.')
    return header

def read_directory(filehandle):
    return Directory(*struct.unpack('<2I', filehandle.read(8)))

def read_compressed_data(filehandle, dtype):
    # The compressed datablock begins with a uint32 that encodes the number of directories
    dir_count = struct.unpack('I', filehandle.read(4))[0]
    # Afterwards, that number of directories is stored consecutively, containing 2 uint32 encoding the length of the
    # raw data and the length of the zipped data in the stream associated with that directory
    directories = []
    for _ in range(dir_count):
        directories.append(read_directory(filehandle))
    # For each directory, we read data equivalent to the compressed size attribute in the directory and descompress it
    # using zlib. Then we concatenate the uncompressed data streams and read them with numpy
    # each datastream into a single
    decompressed_data = b''
    for directory in directories:
        compressed_data_stream = filehandle.read(directory.len_zipped_data)
        decompressed_data_stream = zlib.decompress(compressed_data_stream)
        if len(decompressed_data_stream) != directory.len_raw_data:
            raise ValueError
        decompressed_data += decompressed_data_stream
    data = np.frombuffer(decompressed_data, dtype)
    return data


def read_sur_object(filehandle):
    header = read_sur_header(filehandle)
    dtype = DTYPE_MAP[header['bits_per_point']]
    n_points = header['n_total_points']
    ny = header['n_lines']
    nx = header['n_points_per_line']
    if header['code'] == MAGIC_CLASSIC:
        data = np.fromfile(filehandle, count=n_points, dtype=dtype).reshape(ny, nx)
    elif header['code'] == MAGIC_COMPRESSED:
        data = read_compressed_data(filehandle, dtype).reshape(ny, nx)
    else:
        raise CorruptedFileError('Unknown header format')

    if header['non_measured_points'] == 1:
        invalidValue = header['min_point'] - 2
        nan_mask = (data == invalidValue)

    data = data * get_unit_conversion(header['unit_step_z'], 'um') * header['spacing_z']
    step_x = get_unit_conversion(header['unit_step_x'], 'um') * header['spacing_x']
    step_y = get_unit_conversion(header['unit_step_y'], 'um') * header['spacing_y']

    if header['non_measured_points'] == 1:
        data[nan_mask] = np.nan

    data += header['offset_z']

    timestamp = datetime.datetime(year=header['year'], month=header['month'], day=header['day'])

    return SurObject(header, data)

def read_sur(filepath, encoding='utf-8'):
    filesize = filepath.stat().st_size
    with open(filepath, 'rb') as filehandle:
        object_count = 0
        while True:
            sur_obj = read_sur_object(filehandle)
            if sur_obj.header['studiable_type'] == StudiableType.SURFACE:
                if filehandle.tell() != filesize:
                    raise CorruptedFileError









        return (data, step_x, step_y)
=======
            return
>>>>>>> 3608d814
<|MERGE_RESOLUTION|>--- conflicted
+++ resolved
@@ -17,23 +17,17 @@
 
 @dataclass
 class Directory:
-<<<<<<< HEAD
-=======
     """
     Dataclass that represents a directory block in a compressed surf file data section
     """
->>>>>>> 3608d814
     len_raw_data: int
     len_zipped_data: int
 
 @dataclass
 class SurObject:
-<<<<<<< HEAD
-=======
     """
     Dataclass that represents a sur object, which contains a full header and a data block.
     """
->>>>>>> 3608d814
     header: dict
     data: np.ndarray
 
@@ -134,10 +128,6 @@
     ('unit_step_t', '13s', True)
 )
 
-<<<<<<< HEAD
-DTYPE_MAP = {16: 'int16', 32: 'in32'}
-
-=======
 DTYPE_MAP = {16: 'int16', 32: 'int32'}
 
 def read_sur_header(filehandle, encoding='utf-8'):
@@ -328,7 +318,6 @@
             f'Studiables of type {sur_obj.header["studiable_type"].name} are not supported.'
         )
 
->>>>>>> 3608d814
 def write_sur(filepath, surface, encoding='utf-8', compressed=False):
     INT32_MAX = int(2 ** 32 / 2) - 1
     INT32_MIN = -int(2 ** 32 / 2)
@@ -420,110 +409,4 @@
             # Write directory count = 1 and the length of a single data stream containing all the compressed data
             file.write(struct.pack('<3I', 1, len(uncompressed_data), len(compressed_data)))
             file.write(compressed_data)
-<<<<<<< HEAD
-            return
-
-
-
-def read_sur_header(filehandle, encoding='utf-8'):
-    fp_start = filehandle.tell()
-    header = read_binary_layout(filehandle, LAYOUT_HEADER, encoding=encoding, fast=False)
-
-    if header['code'] not in (MAGIC_CLASSIC, MAGIC_COMPRESSED) or header['version_number'] != 1:
-        raise CorruptedFileError('Unknown header format')
-
-    if header['unit_ratio_x'] != 1 or header['unit_ratio_y'] != 1 or header['unit_ratio_z'] != 1:
-        raise NotImplementedError("This file type cannot be correctly read currently.")
-
-    header['studiable_type'] = StudiableType(header['studiable_type'])
-    header['acquisition_type'] = AcquisitionType(header['acquisition_type'])
-
-    if filehandle.tell() - fp_start != HEADER_SIZE:
-        raise CorruptedFileError("Unknown header size.")
-
-    header['comment'] = filehandle.read(header['length_comment'])
-    header['private'] = filehandle.read(header['length_private'])
-
-    if header['studiable_type'] not in [StudiableType.SURFACE, StudiableType.RGB_INTENSITY_SURFACE]:
-        raise UnsupportedFileFormatError(f'Studiables of type {header['studiable_type'].name} are not supported.')
-    if header['n_objects'] > 1:
-        raise UnsupportedFileFormatError(f'Multilayer or series studiables are not supported.')
-    return header
-
-def read_directory(filehandle):
-    return Directory(*struct.unpack('<2I', filehandle.read(8)))
-
-def read_compressed_data(filehandle, dtype):
-    # The compressed datablock begins with a uint32 that encodes the number of directories
-    dir_count = struct.unpack('I', filehandle.read(4))[0]
-    # Afterwards, that number of directories is stored consecutively, containing 2 uint32 encoding the length of the
-    # raw data and the length of the zipped data in the stream associated with that directory
-    directories = []
-    for _ in range(dir_count):
-        directories.append(read_directory(filehandle))
-    # For each directory, we read data equivalent to the compressed size attribute in the directory and descompress it
-    # using zlib. Then we concatenate the uncompressed data streams and read them with numpy
-    # each datastream into a single
-    decompressed_data = b''
-    for directory in directories:
-        compressed_data_stream = filehandle.read(directory.len_zipped_data)
-        decompressed_data_stream = zlib.decompress(compressed_data_stream)
-        if len(decompressed_data_stream) != directory.len_raw_data:
-            raise ValueError
-        decompressed_data += decompressed_data_stream
-    data = np.frombuffer(decompressed_data, dtype)
-    return data
-
-
-def read_sur_object(filehandle):
-    header = read_sur_header(filehandle)
-    dtype = DTYPE_MAP[header['bits_per_point']]
-    n_points = header['n_total_points']
-    ny = header['n_lines']
-    nx = header['n_points_per_line']
-    if header['code'] == MAGIC_CLASSIC:
-        data = np.fromfile(filehandle, count=n_points, dtype=dtype).reshape(ny, nx)
-    elif header['code'] == MAGIC_COMPRESSED:
-        data = read_compressed_data(filehandle, dtype).reshape(ny, nx)
-    else:
-        raise CorruptedFileError('Unknown header format')
-
-    if header['non_measured_points'] == 1:
-        invalidValue = header['min_point'] - 2
-        nan_mask = (data == invalidValue)
-
-    data = data * get_unit_conversion(header['unit_step_z'], 'um') * header['spacing_z']
-    step_x = get_unit_conversion(header['unit_step_x'], 'um') * header['spacing_x']
-    step_y = get_unit_conversion(header['unit_step_y'], 'um') * header['spacing_y']
-
-    if header['non_measured_points'] == 1:
-        data[nan_mask] = np.nan
-
-    data += header['offset_z']
-
-    timestamp = datetime.datetime(year=header['year'], month=header['month'], day=header['day'])
-
-    return SurObject(header, data)
-
-def read_sur(filepath, encoding='utf-8'):
-    filesize = filepath.stat().st_size
-    with open(filepath, 'rb') as filehandle:
-        object_count = 0
-        while True:
-            sur_obj = read_sur_object(filehandle)
-            if sur_obj.header['studiable_type'] == StudiableType.SURFACE:
-                if filehandle.tell() != filesize:
-                    raise CorruptedFileError
-
-
-
-
-
-
-
-
-
-        return (data, step_x, step_y)
-=======
-            return
->>>>>>> 3608d814
+            return