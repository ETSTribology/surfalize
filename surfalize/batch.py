from multiprocessing.pool import ThreadPool
from functools import partial
from pathlib import Path
import logging
logger = logging.getLogger(__name__)
import numpy as np
import pandas as pd
from tqdm.auto import tqdm
from .surface import Surface
from .utils import is_list_like
from .file import supported_formats
from .exceptions import BatchError, CalculationError

<<<<<<< HEAD

class ParsingError(Exception):
    pass


class Token:

    def __init__(self, token_str):
        self.token_str = token_str
        self.extract()

    def extract(self):
        split_token = self.token_str.split('|')
        if len(split_token) < 2:
            raise ParsingError('Template expression must be of the form  "<name|type>" or <name|type|prefix|suffix>"')
        split_token += [''] * (4 - len(split_token))
        self.name, self.dtype, self.prefix, self.suffix = split_token


class FilenameParser:
    TYPES = {
        'float': r'\d+(?:(?:\.|,)\d+)?',
        'int': r'\d+',
        'str': r'[A-Za-z]+'
    }

    def __init__(self, template_str):
        self.template_str = template_str

    def parse_template(self):
        tokens = []
        separators = []
        token_started = False
        separator = ''
        token = ''
        for char in self.template_str:
            if char == '<':
                if token_started:
                    raise ParsingError(f'Unclosed expression found: "<{token}"')
                token = ''
                token_started = True
                separators.append(separator)
                separator = ''
                continue
            elif char == '>':
                token_started = False
                tokens.append(Token(token))
                continue
            if token_started:
                token += char
            else:
                separator += char

        if token_started:
            raise ParsingError(f'Unclosed expression found: "<{token}"')
        separators.append(separator)
        return tokens, separators

    def construct_regex(self, tokens, separators):
        patterns = []
        for token in tokens:
            s = token.prefix
            s += f'(?P<{token.name}>'
            s += self.TYPES[token.dtype]
            s += ')'
            s += token.suffix
            patterns.append(s)
        regex = ''
        for pattern, separator in zip(patterns, separators):
            regex += separator + pattern
        regex += separators[-1]
        return regex

    def extract_from(self, df, column):
        tokens, separators = self.parse_template()
        regex = self.construct_regex(tokens, separators)
        extracted = df[column].str.extract(regex)
        extracted = extracted.astype({token.name: token.dtype for token in tokens})
        return extracted

    def apply_on(self, df, column, insert_after_column=True):
        extracted = self.extract_from(df, column)
        if insert_after_column:
            cols = extracted.columns
            df = df.copy()
            idx = df.columns.get_loc(column) + 1
            for col in cols[::-1]:
                df.insert(idx, col, '')
        return df.assign(**extracted)


=======
>>>>>>> f63557b3
class Operation:
    """
    Class that holds the identifier and arguments to register a call to a surface method that operates on its data.
    This class is used to implement lazy processing of topography files.

    Parameters
    ----------
    identifier: str
        Name of the method. Must be identical to a method of the Surface class.
    args: tuple
        Tuple of positional arguments that should be passed to the Surface method.
    kwargs: dict
        Dictionary of keyword arguments that should be passed to the Surface method.
    """
    def __init__(self, identifier, args=None, kwargs=None):
        self.identifier = identifier
        self.args = tuple() if args is None else args
        self.kwargs = dict() if kwargs is None else kwargs

    def execute_on(self, surface):
        """
        Executes the registered method from the surface file the positional and keyword arguments.

        Parameters
        ----------
        surface: surfalize.Surface
            surface object on which to execute the registered method.

        Returns
        -------
        None.
        """
        method = getattr(surface, self.identifier)
        method(*self.args, **self.kwargs)

class Parameter:
    """
    Class that holds the identifier and arguments to register a call to a surface method that returns a parameter.
    This class is used to implement lazy processing of topography files.

    Parameters
    ----------
    identifier: str
        Name of the method. Must be identical to a method of the Surface class.
    args: tuple
        Tuple of positional arguments that should be passed to the Surface method.
    kwargs: dict
        Dictionary of keyword arguments that should be passed to the Surface method.

    Examples
    --------
    Customize the arguments for `Surface.homogeneity()` to include Sa, Sdr, Sk and Sal.

    >>> homogeneity = Parameter('homogeneity', kwargs=dict(parameters=['Sa', 'Sdr', 'Sk', 'Sal']))
    >>> homogeneity.calculate_from(surface)

    The intended use is to supply it to `Batch.roughness_parameters()` instead of a string.

    >>> batch.roughness_parameters(['Sa', 'Sq', 'Sz', homogeneity])
    >>> batch.execute()
    """
    def __init__(self, identifier, args=None, kwargs=None):
        self.identifier = identifier
        self.args = tuple() if args is None else args
        self.kwargs = dict() if kwargs is None else kwargs

    def calculate_from(self, surface, ignore_errors=True):
        """
        Executes the registered method from the surface file the positional and keyword arguments. Returns a dictionary
        containing the identifier as a key and the value returned from the method as value. If a method returns multiple
        values, this method must be supplied with a decorator that registers labels for the different return values in
        the order they are returned. Each value in the return dictionary will then have a key that consists of the
        identifier as well as the corresponding return value label joined by an underscore:

        Parameters
        ----------
        surface: surfalize.Surface
            surface object on which to execute the registered method.

        Returns
        -------
        None
        """
        method = getattr(surface, self.identifier)
        try:
            result = method(*self.args, **self.kwargs)
        except CalculationError as error:
            if not ignore_errors:
                raise error
            if hasattr(method, 'return_labels'):
                result = [np.nan] * len(method.return_labels)
            else:
                result = np.nan
        if is_list_like(result):
            try:
                labels = method.return_labels
            except AttributeError:
                raise BatchError(f"No return labels registered for Surface.{self.identifier}.") from None
            if len(result) != len(labels):
                raise BatchError("Number of registered return labels do not match number of returned values.") from None
            return {f'{self.identifier}_{label}': value for value, label in zip(result, labels)}
        return {self.identifier: result}

def _task(filepath, operations, parameters, ignore_errors):
    """
    Task that loads a surface from file, executes a list of operations and calculates a list of parameters.
    This function is used to split the processing load of a Batch between CPU cores.

    Parameters
    ----------
    filepath: str | pathlib.Path
        Filepath pointing to the measurement file.
    operations: list[Operation]
        List of operations to execute on the surface.
    parameters: list[Parameter]
        List of parameters to calculate from the surface.

    Returns
    -------
    results: dict[str: value]
        Dictionary containing the values for each invokes parameter, with the parameter's method identifier as
        key.
    """
    surface = Surface.load(filepath)
    for operation in operations:
        operation.execute_on(surface)
    results = dict(file=filepath.name)
    for parameter in parameters:
        result = parameter.calculate_from(surface, ignore_errors=ignore_errors)
        results.update(result)
    return results

#TODO batch image export
class Batch:
    """
   The batch class is used to perform operations and calculate quantitative surface parameters for a batch of
   topography files. The implementation allows to register operations and parameters for lazy calculation by invoking
   methods defined by this class. Every operation method that is defined by Surface can be invoked on the batch class,
   which then registers the method and the passed arguments for later execution. Similarly, every roughness parameter
   can be called on the Batch class. The __getattr__ method is responsible for checking if an invoked method constitutes
   a roughness parameter and if so, automatically wraps the method in a Parameter class, which is registered for later
   calculation. This means that roughness parameters can be invoked on the Batch object despite not being explicitly
   defined in the code.

   All methods can be chained, since they implement the builder design pattern, where every method returns the object
   itself. For exmaple, the operations levelling, filtering and aligning as well as the calculation of roughness
   parameters Sa, Sq and Sz can be registered for later calculation in the following manner:

   >>> batch = Batch(filespaths)
   >>> batch.level().filter(filter_type='lowpass', cutoff=10).align().Sa().Sq().Sz()

   Or on separate lines:
   >>> batch.level().filter(filter_type='lowpass', cutoff=10).align()
   >>> batch.Sa()
   >>> batch.Sq()
   >>> batch.Sz()

   Upon invoking the execute method, all registered operations and parameters are performed.
   >>> batch.execute()

   If the caller wants to supply additional parameters for each file, such as fabrication data, they can specify the
   path to an Excel file containing that data using the 'additional_data' keyword argument. The excel file should
   contain a column 'filename' of the format 'name.extension'. Otherwise, an arbitrary number of additional columns can
   be supplied.

   Parameters
   ----------
   filepaths: list[pathlib.Path | str]
       List of filepaths of topography files
   additional_data: str, pathlib.Path
       Path to an Excel file containing additional parameters, such as
       input parameters. Excel file must contain a column 'file' with
       the filename including the file extension. Otherwise, an arbitrary
       number of additional columns can be supplied.

    Examples
    --------
    >>> from pathlib import Path
    >>> files = Path().cwd().glob('*.vk4')
    >>> batch = Batch(filespaths, addition_data='additional_data.xlsx')
    >>> batch.level().filter('lowpass', 10).Sa().Sq().Sdr()
   """
    
    def __init__(self, filepaths, additional_data=None):
        self._filepaths = [Path(file) for file in filepaths]
        if additional_data is None:
            self._additional_data = None
        else:
            self._additional_data = pd.read_excel(additional_data)
            if 'file' not in self._additional_data.columns:
                raise ValueError("File specified by 'additional_data' does not contain column named 'file'.")
        self._operations = []
        self._parameters = []
        self._filename_pattern = None

    @classmethod
    def from_dir(cls, dir_path, file_extensions=None, additional_data=None):
        """
        Alternative constructor for Batch class that takes a directory path as well as a string or list of strings
        of file extensions as positional arguments.

        Parameters
        ----------
        dir_path: str | pathlib.Path
            Path to the directory containing the files
        file_extensions: str | list-like, optional
            File extension or list of file extensions to be searched for, eg. '.vk4', '.plu'. The file extension must
            be prefixed by a dot. If no file extensions are specified, all files are added to the batch that have a file
            extension that corresponds to a supported file format.
        additional_data: str, pathlib.Path, optional
            Path to an Excel file containing additional parameters, such as
            input parameters. Excel file must contain a column 'file' with
            the filename including the file extension. Otherwise, an arbitrary
            number of additional columns can be supplied.

        Examples
        --------
        >>> directory = 'C:\\topography_files'
        >>> batch = Batch.from_dir(directory)

        Returns
        -------
        Batch
        """
        dir_path = Path(dir_path)
        filepaths = []
        if file_extensions is None:
            file_extensions = supported_formats
        elif isinstance(file_extensions, str):
            file_extensions = [file_extensions]
        for extension in file_extensions:
            filepaths.extend(list(dir_path.glob(f'*{extension}')))
        return cls(filepaths, additional_data=additional_data)


    def _disptach_tasks(self, multiprocessing=True, ignore_errors=True):
        """
        Dispatches the individual tasks between CPU cores if multiprocessing is True, otherwise executes them
        sequentially.

        Notes
        -----
        This implementation has switched from a true multiprocessing pool to a thread pool. The reason for the
        change is that multiprocessing relies on pickling, which causes multiple issues when using Jupyter Notebooks.
        Also, if the batch.execute method is not called in a main guard, an infinite spawning of child processes may
        occur. These issues are avoided when using threads while maintaining most of the speedup, since most numpy-based
        computations release the GIL anyway.

        Parameters
        ----------
        multiprocessing: bool, default True
            If True, dispatches the task among CPU cores, otherwise sequentially computes the tasks.

        Returns
        -------
        results: dict[str: value]
            Dictionary containing the values for each invokes parameter, with the parameter's method identifier as
            key.
        """
        results = []
        if multiprocessing:
            with ThreadPool() as pool:
                task = partial(_task, operations=self._operations, parameters=self._parameters, ignore_errors=ignore_errors)
                with tqdm(total=len(self._filepaths), desc='Processing files') as progress_bar:
                    for result in pool.imap_unordered(task, self._filepaths):
                        results.append(result)
                        progress_bar.update()
                pool.close()
                pool.join()
            return results

        for filepath in tqdm(self._filepaths, desc='Processing'):
            results.append(_task(filepath, self._operations, self._parameters))
        return results

    def _construct_dataframe(self, results, filename_pattern=None):
        """
        Constructs a pandas DataFrame from the result dictionary of the _dispatch_tasks method. This method is also
        responsible for merging the additional data if specified.

        Parameters
        ----------
        results: dict[str: any]

        Returns
        -------
        pd.DataFrame
        """
        df = pd.DataFrame(results)
        if self._additional_data is not None:
            df = pd.merge(self._additional_data, df, on='file')
        if self._filename_pattern is not None:
            parser = FilenameParser(self._filename_pattern)
            df = parser.apply_on(df, 'file')
        return df

    def execute(self, multiprocessing=True, ignore_errors=True, saveto=None):
        """
        Executes the Batch processing and returns the obtained data as a pandas DataFrame. The dataframe can be saved
        as an Excel file.

        Example
        -------
        >>> pattern = ''
        >>> batch.execute(saveto='C:/users/example/documents/data.xlsx')

        Parameters
        ----------
        multiprocessing: bool, default True
            If True, dispatches the task among CPU cores, otherwise sequentially computes the tasks.
        ignore_errors: bool, default True
<<<<<<< HEAD
            If True, ignores errors that are raised during computation of individual parameters and fills the data with
            nan values. If False, an error interrupts the batch processing.
=======
            Errors that are raised during the calculation of parameters are ignored if True. Missing parameter values
            are filled with nan values. If False, the batch processing is interrupted when an error is raised.
>>>>>>> f63557b3
        saveto: str | pathlib.Path, default None
            Path to an Excel file where the data is saved to. If the Excel file does already exist, it will be
            overwritten.

        Returns
        -------
        pd.DataFrame
        """
        if not self._parameters and not self._operations:
            raise BatchError('No operations of parameters defined.')
        results = self._disptach_tasks(multiprocessing=multiprocessing, ignore_errors=ignore_errors)
        df = self._construct_dataframe(results)
        if saveto is not None:
            df.to_excel(saveto)
        return df

    def extract_from_filename(self, pattern):
        """
        Extracts parameters that are encoded in filenames into their own columns. For instance a filename might encode
        different fabrication parameters of the measured surface:

        filename: 'Sample1_P50_N12_F1.23_FREP10kHz.vk4'

        The pattern can encode parameters by specifying their name, datatype, prefix (optional) and suffix (optional).
        The name is used to label the resulting column in the dataframe. The patterns have the general syntax:

        <name|datatype|prefix|suffix>

        Both prefix and suffix can be omitted. If only a suffix is defined, the prefix must be indicated as an empty
        string. A pattern to match the above filename could look like this:

        pattern: '<power|float|P>_<pulses|int|N>_<fluence|float|F>_<frequency|float|FREP|kHz>'

        This pattern is parsed and constructs a regex that searches the filename for the defined parameters.
        The parameters are  extracted and converted to their respective datatype. The values are added as new columns
        to the dataframe.

        Parameters
        ----------
        filename_pattern: str | None
            Pattern with which to extract parameters from filename.

        Returns
        -------
        self
        """
        self._filename_pattern = pattern
        return self

    def zero(self):
        """
        Registers Surface.zero for later execution. Inplace is True by default.

        Returns
        -------
        self
        """
        operation = Operation('zero', kwargs=dict(inplace=True))
        self._operations.append(operation)
        return self

    def center(self):
        """
        Registers Surface.center for later execution. Inplace is True by default.

        Returns
        -------
        self
        """
        operation = Operation('center', kwargs=dict(inplace=True))
        self._operations.append(operation)
        return self

    def threshold(self, threshold=0.5):
        """
        Registers Surface.thresold for later execution. Inplace is True by default.

        Parameters
        ----------
        threshold: float, default 0.5
            Threshold argument from Surface.threshold

        Returns
        -------
        self
        """
        operation = Operation('threshold', kwargs=dict(threshold=threshold, inplace=True))
        self._operations.append(operation)
        return self

    def remove_outliers(self, n=3, method='mean'):
        """
        Registers Surface.remove_outliers for later execution. Inplace is True by default.

        Parameters
        ----------
        n: float, default 3
            n argument from Surface.remove_outliers
        method: {'mean', 'median'}, default 'mean'
            method argument from Surface.remove_outliers

        Returns
        -------
        self
        """
        operation = Operation('remove_outliers', kwargs = dict(n=n, method=method, inplace=True))
        self._operations.append(operation)
        return self
            
    def fill_nonmeasured(self, method='nearest'):
        """
        Registers Surface.fill_nonmesured for later execution. Inplace is True by default.

        Parameters
        ----------
        method: {'linear', 'nearest', 'cubic'}, default 'nearest'
            method argument from Surface.fill_nonmeasured

        Returns
        -------
        self
        """
        operation = Operation('fill_nonmeasured', kwargs=dict(method=method, inplace=True))
        self._operations.append(operation)
        return self

    def crop(self, box):
        """
        Registers Surface.crop for later execution. Inplace is True by default.

        Parameters
        ----------
        box: tuple[float, float, float, float]
            The crop rectangle, as a (x0, x1, y0, y1) tuple.

        Returns
        -------
        self
        """
        operation = Operation('crop', args=(box,), kwargs=dict(inplace=True))
        self._operations.append(operation)
        return self
            
    def level(self):
        """
        Registers Surface.level for later execution. Inplace is True by default.

        Returns
        -------
        self
        """
        operation = Operation('level', kwargs=dict(inplace=True))
        self._operations.append(operation)
        return self
            
    def filter(self, filter_type, cutoff, cutoff2=None):
        """
        Registers Surface.filter for later execution. Inplace is True by default. The filter_type both cannot be used
        for batch analysis.

        Parameters
        ----------
        filter_type: str
            Mode of filtering. Possible values: 'highpass', 'lowpass', 'bandpass'.
        cutoff: float
            Cutoff frequency in 1/µm at which the high and low spatial frequencies are separated.
            Actual cutoff will be rounded to the nearest pixel unit (1/px) equivalent.
        cutoff2: float | None, default None
            Used only in mode='bandpass'. Specifies the lower cutoff frequency of the bandpass filter. Must be greater
            than cutoff.

        Returns
        -------
        self
        """
        operation = Operation('filter', args=(filter_type, cutoff),
                              kwargs=dict(cutoff2=cutoff2, inplace=True))
        self._operations.append(operation)
        return self
    
    def rotate(self, angle):
        """
        Registers Surface.rotate for later execution. Inplace is True by default.

        Parameters
        ----------
        angle: float
            Angle in degrees.

        Returns
        -------
        self
        """
        operation = Operation('rotate', args=(angle,), kwargs=dict(inplace=True))
        self._operations.append(operation)
        return self
    
    def align(self, axis='y'):
        """
        Registers Surface.align for later execution. Inplace is True by default.

        Parameters
        ----------
        axis: {'x', 'y'}, default 'y'
            The axis with which to align the texture with.

        Returns
        -------
        self
        """
        operation = Operation('align', kwargs=dict(inplace=True, axis=axis))
        self._operations.append(operation)
        return self

    def zoom(self, factor):
        """
        Registers Surface.zoom for later execution. Inplace is True by default.

        Parameters
        ----------
        factor: float
            Factor by which the surface is magnified

        Returns
        -------
        self
        """
        operation = Operation('zoom', args=(factor,), kwargs=dict(inplace=True))
        self._operations.append(operation)
        return self

    def stepheight_level(self):
        """
        Registers Surface.stepheight_level for later execution. Inplace is True by default.

        Returns
        -------
        self
        """
        operation = Operation('stepheight_level', kwargs=dict(inplace=True))
        self._operations.append(operation)
        return self

    def __getattr__(self, attr):
        # This is probably a questionable implementation
        # The call to getattr checks if the attribute exists in this class and returns it if True. If not, it checks
        # whether the attribute is part of the available roughness parameters of the surfalize.Surface class. If it is
        # not, it raises the original AttributeError again. If it is a parameter of surfalize.Surface class though, it
        # constructs a dummy method that is returned to the caller which, instead of calling the actual method from the
        # Surface class, registers the parameter with the corresponding arguments in this class for later execution.
        try:
            return self.__dict__[attr]
        except KeyError:
            if attr not in Surface.AVAILABLE_PARAMETERS:
                raise AttributeError(f"'{self.__class__.__name__}' object has no attribute '{attr}'")
        def parameter_dummy_method(*args, **kwargs):
            parameter = Parameter(attr, args=args, kwargs=kwargs)
            self._parameters.append(parameter)
            return self

        return parameter_dummy_method

    def roughness_parameters(self, parameters=None):
        """
        Registers multiple roughness parameters for later execution. Corresponds to Surface.roughness_parameters.
        If parameters is None, all available roughness and periodic parameters are registered. Otherwise, a list of
        parameters can be passed as argument, which contains the parameter method identifier, which must be equal to
        the method name of the parameter in the Surface class.
        If a parameter is given as a string, it is registered with its default keyword argument values. In the case that
        the user wants to specify a parameter with keyword arguments, there are two options. Either register that
        parameter explicitly by calling Batch.parameter(args, kwargs) or by passing a Parameter class to this method
        instead of a string.

        Examples
        --------
        Here, only the specified parameters will be calculated.

        >>> batch = Batch(filepaths)
        >>> batch.roughness_parameters(['Sa', 'Sq', 'Sz', 'Sdr', 'Vmc'])

        In this case, all available parameters will be calculated.

        >>> batch = Batch(filepaths)
        >>> batch.roughness_parameters()

        Here, we define a custom Parameter class that allows for the specification of keyword arguments. Note that we
        are passing the Parameter to the method instead of the string version.

        >>> from surfalize.batch import Parameter
        >>> Vmc = Parameter('Vmc', kwargs=dict(p=5, q=95))
        >>> batch.roughness_parameters(['Sa', 'Sq', 'Sz', 'Sdr', Vmc])

        Parameters
        ----------
        parameters: list[str | surfalize.batch.Parameter]
            List of parameters to be registered, either as a string identifier or as a Parameter class.

        Returns
        -------
        self
        """
        if parameters is None:
            parameters = list(Surface.ISO_PARAMETERS)
        for parameter in parameters:
            if isinstance(parameter, str):
                parameter = Parameter(parameter)
            self._parameters.append(parameter)
        return self<|MERGE_RESOLUTION|>--- conflicted
+++ resolved
@@ -10,8 +10,6 @@
 from .utils import is_list_like
 from .file import supported_formats
 from .exceptions import BatchError, CalculationError
-
-<<<<<<< HEAD
 
 class ParsingError(Exception):
     pass
@@ -102,9 +100,6 @@
                 df.insert(idx, col, '')
         return df.assign(**extracted)
 
-
-=======
->>>>>>> f63557b3
 class Operation:
     """
     Class that holds the identifier and arguments to register a call to a surface method that operates on its data.
@@ -416,13 +411,8 @@
         multiprocessing: bool, default True
             If True, dispatches the task among CPU cores, otherwise sequentially computes the tasks.
         ignore_errors: bool, default True
-<<<<<<< HEAD
-            If True, ignores errors that are raised during computation of individual parameters and fills the data with
-            nan values. If False, an error interrupts the batch processing.
-=======
             Errors that are raised during the calculation of parameters are ignored if True. Missing parameter values
             are filled with nan values. If False, the batch processing is interrupted when an error is raised.
->>>>>>> f63557b3
         saveto: str | pathlib.Path, default None
             Path to an Excel file where the data is saved to. If the Excel file does already exist, it will be
             overwritten.
